--- conflicted
+++ resolved
@@ -156,24 +156,7 @@
 
 	if masterConfig == nil {
 		masterConfig = NewMasterConfig()
-<<<<<<< HEAD
 		masterConfig.GenericConfig.OpenAPIConfig = DefaultOpenAPIConfig()
-		masterConfig.GenericConfig.SwaggerConfig = genericapiserver.DefaultSwaggerConfig()
-=======
-		masterConfig.GenericConfig.OpenAPIConfig = genericapiserver.DefaultOpenAPIConfig(openapi.GetOpenAPIDefinitions, openapinamer.NewDefinitionNamer(legacyscheme.Scheme))
-		masterConfig.GenericConfig.OpenAPIConfig.Info = &spec.Info{
-			InfoProps: spec.InfoProps{
-				Title:   "Kubernetes",
-				Version: "unversioned",
-			},
-		}
-		masterConfig.GenericConfig.OpenAPIConfig.DefaultResponse = &spec.Response{
-			ResponseProps: spec.ResponseProps{
-				Description: "Default Response.",
-			},
-		}
-		masterConfig.GenericConfig.OpenAPIConfig.GetDefinitions = openapi.GetOpenAPIDefinitions
->>>>>>> d1c713f3
 	}
 
 	// set the loopback client config
